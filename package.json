--- conflicted
+++ resolved
@@ -47,12 +47,8 @@
     "node-schedule": "^1.3.1",
     "nodemon": "^1.18.9",
     "prettier-eslint-cli": "^4.7.1",
-<<<<<<< HEAD
     "primes-and-factors": "^0.2.1",
-    "sharp": "^0.20.5",
-=======
     "sharp": "^0.21.1",
->>>>>>> d8aa9cb8
     "shogi9.js": "^1.0.2",
     "sql-template-strings": "^2.2.2",
     "sqlite": "^3.0.0",
