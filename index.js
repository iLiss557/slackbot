(async () => {
	const logger = require('./lib/logger.js');
	require('dotenv').config();

	process.on('unhandledRejection', (error) => {
		logger.error(error.stack);
	});

	const {RTMClient, WebClient} = require('@slack/client');

<<<<<<< HEAD
	const plugins = [
		require('./mahjong'),
		require('./pocky'),
		require('./emoji-notifier'),
		require('./sushi-bot'),
		require('./cubebot'),
		require('./shogi'),
		require('./tiobot'),
		require('./checkin'),
		require('./tahoiya'),
		require('./channel-notifier'),
		require('./tashibot'),
		require('./prime'),
		require('./dajare'),
		require('./sunrise'),
		require('./vocabwar'),
	];
=======
const plugins = [
	require('./mahjong'),
	require('./pocky'),
	require('./emoji-notifier'),
	require('./sushi-bot'),
	require('./cubebot'),
	require('./shogi'),
	require('./tiobot'),
	require('./checkin'),
	require('./tahoiya'),
	require('./channel-notifier'),
	require('./tashibot'),
	require('./prime'),
	require('./dajare'),
	require('./sunrise'),
	require('./vocabwar'),
	require('./ricochet-robots'),
];
>>>>>>> 45db217a

	const rtmClient = new RTMClient(process.env.SLACK_TOKEN);
	const webClient = new WebClient(process.env.SLACK_TOKEN);

	await Promise.all(plugins.map((plugin) => plugin({rtmClient, webClient})));

	logger.info('Launched');
	webClient.chat.postMessage({
		channel: process.env.CHANNEL_SANDBOX,
		text: 'ｼｭｯｼｭｯ (起動音)',
		username: 'slackbot',
	});

	let firstLogin = true;
	rtmClient.on('authenticated', (data) => {
		logger.info(`Logged in as ${data.self.name} of team ${data.team.name}`);
		if (!firstLogin) {
			webClient.chat.postMessage({
				channel: process.env.CHANNEL_SANDBOX,
				text: '再接続しました',
				username: 'slackbot',
			});
		}
		firstLogin = false;
	});
	rtmClient.start();
})();<|MERGE_RESOLUTION|>--- conflicted
+++ resolved
@@ -8,25 +8,6 @@
 
 	const {RTMClient, WebClient} = require('@slack/client');
 
-<<<<<<< HEAD
-	const plugins = [
-		require('./mahjong'),
-		require('./pocky'),
-		require('./emoji-notifier'),
-		require('./sushi-bot'),
-		require('./cubebot'),
-		require('./shogi'),
-		require('./tiobot'),
-		require('./checkin'),
-		require('./tahoiya'),
-		require('./channel-notifier'),
-		require('./tashibot'),
-		require('./prime'),
-		require('./dajare'),
-		require('./sunrise'),
-		require('./vocabwar'),
-	];
-=======
 const plugins = [
 	require('./mahjong'),
 	require('./pocky'),
@@ -45,7 +26,6 @@
 	require('./vocabwar'),
 	require('./ricochet-robots'),
 ];
->>>>>>> 45db217a
 
 	const rtmClient = new RTMClient(process.env.SLACK_TOKEN);
 	const webClient = new WebClient(process.env.SLACK_TOKEN);
